
// The Gram backend is a backend implementation that acts on a Gram file.
// It is currently single threaded, and provides no data durability guarantees.

use crate::{Error, Val, Dir, Slot, Row, Cursor, frontend, CursorState};
use std::collections::{HashMap, HashSet};
use std::rc::Rc;
use std::cell::RefCell;
use super::PreparedStatement;
use crate::frontend::{LogicalPlan};
use std::fmt::Debug;
use crate::backend::{Tokens, Token};
use std::fs::File;

#[derive(Debug)]
pub struct GramBackend {
    tokens: Rc<RefCell<Tokens>>,
    g: Rc<Graph>,
}

impl GramBackend {
    pub fn open(file: &mut File) -> Result<GramBackend, Error> {
        let mut tokens = Tokens { table: Default::default() };
<<<<<<< HEAD
        let g = parser::load(&mut tokens, path)?;
=======
        let mut g = parser::load(&mut tokens, file)?;
>>>>>>> 62314b43

        return Ok(GramBackend {
            tokens: Rc::new(RefCell::new(tokens)), g: Rc::new(g)
        })
    }

    fn convert(&self, plan: Box<LogicalPlan>) -> Result<Box<dyn Operator>, Error> {
        match *plan {
            LogicalPlan::Argument => Ok(Box::new(Argument{})),
            LogicalPlan::NodeScan { src, slot, labels } => Ok(Box::new(NodeScan{
                src: self.convert(src)?,
                next_node: 0,
                slot,
                labels
            })),
            LogicalPlan::Expand { src, src_slot, rel_slot, dst_slot, rel_type } => Ok(Box::new(Expand{
                src: self.convert(src)?,
                src_slot,
                rel_slot,
                dst_slot,
                rel_type,
                next_rel_index: 0,
                state: ExpandState::NextNode
            })),
            LogicalPlan::Create { .. } => {
                panic!("The gram backend does not yet support CREATE statements")
            }
            LogicalPlan::Return { src, projections } => {
                let mut converted_projections = Vec::new();
                for projection in projections {
                    converted_projections.push(Projection{
                        expr: self.convert_expr(projection.expr),
                        alias: projection.alias })
                }

                Ok(Box::new(Return{
                    src: self.convert(src)?,
                    projections: converted_projections }))
            },
        }
    }

    fn convert_expr(&self, expr: frontend::Expr) -> Expr {
        match expr {
            frontend::Expr::Lit(v) => Expr::Lit(v),
            frontend::Expr::Prop(e, props) => Expr::Prop(Box::new(self.convert_expr(*e)), props),
            frontend::Expr::Slot(s) => Expr::Slot(s),
            _ => panic!("The gram backend does not support this expression type yet: {:?}", expr)
        }
    }
}

impl super::Backend for GramBackend {
    fn tokens(&self) -> Rc<RefCell<Tokens>> {
        Rc::clone(&self.tokens)
    }

    fn prepare(&self, logical_plan: Box<LogicalPlan>) -> Result<Box<dyn PreparedStatement>, Error> {
        let plan = self.convert(logical_plan)?;
        return Ok(Box::new(Statement{ g: Rc::clone(&self.g), plan,
            // TODO: pipe this knowledge through from logial plan
            num_slots: 16 }))
    }
}

#[derive(Debug)]
struct Statement {
    g: Rc<Graph>,
    plan: Box<dyn Operator>,
    num_slots: usize,
}

impl PreparedStatement for Statement {
    fn run(&mut self, cursor: &mut Cursor) -> Result<(), Error> {
        cursor.state = Some(Box::new(GramCursorState{
            ctx: Context{ g: Rc::clone(&self.g)},
            plan: self.plan.clone(),
        }));
        if cursor.row.slots.len() < self.num_slots {
            cursor.row.slots.resize(self.num_slots, Val::Null);
        }
        return Ok(())
    }
}

#[derive(Debug)]
struct GramCursorState {
    ctx: Context,
    plan: Box<dyn Operator>
}

impl CursorState for GramCursorState {
    fn next(&mut self, row: &mut Row) -> Result<bool, Error> {
        self.plan.next(&mut self.ctx, row)
    }
}

#[derive(Debug)]
struct Context {
    g: Rc<Graph>,
}

#[derive(Debug, Clone)]
enum Expr {
    Lit(Val),
    // Lookup a property by id
    Prop(Box<Expr>, Vec<Token>),
    Slot(Slot),
}

impl Expr {

    fn eval_prop(ctx: &mut Context, row: &mut Row, expr: &Box<Expr>, props: &Vec<Token>) -> Result<Val, Error> {
        let mut v = expr.eval(ctx, row)?;
        for prop in props {
            v = match v {
                Val::Null=> Err(Error{ msg: format!("NULL has no property {}", prop) }),
                Val::String(_) => Err(Error{ msg: format!("STRING has no property {}", prop) }),
                Val::Node(id) => match ctx.g.get_node_prop(id, *prop) {
                    Some(v) => Ok(v),
                    None => Ok(Val::Null),
                },
                Val::Rel{node, rel_index} => match ctx.g.get_rel_prop(node, rel_index, *prop) {
                    Some(v) => Ok(v),
                    None => Ok(Val::Null),
                },
            }?;
        }
        return Ok(v)
    }

    fn eval(&self, ctx: &mut Context, row: &mut Row) -> Result<Val, Error> {
        match self {
            Expr::Prop(expr, props) => Expr::eval_prop(ctx, row, expr, props),
            Expr::Slot(slot) => Ok(row.slots[*slot].clone()), // TODO not this
            Expr::Lit(v) => Ok(v.clone()), // TODO not this
        }
    }
}

// Physical operator. We have one of these for each Logical operator the frontend emits.
trait Operator: Debug {
    fn next(&mut self, ctx: &mut Context, row: &mut Row) -> Result<bool, Error>;

    // I can't figure out how do implement the normal "Clone" trait for this trait..
    fn clone(&self) -> Box<dyn Operator>;
}

#[derive(Debug)]
pub enum ExpandState {
    NextNode,
    InNode,
}

#[derive(Debug)]
struct Expand {
    pub src: Box<dyn Operator>,

    pub src_slot: usize,

    pub rel_slot: usize,

    pub dst_slot: usize,

    pub rel_type: Token,

    // In the current adjacency list, what is the next index we should return?
    pub next_rel_index: usize,

    pub state: ExpandState,
}

impl Expand {

}

impl Operator for Expand {
    fn next(&mut self, ctx: &mut Context, out: &mut Row) -> Result<bool, Error> {
        loop {
            match &self.state {
                ExpandState::NextNode => {
                    // Pull in the next node
                    if ! self.src.next(ctx, out)? {
                        return Ok(false)
                    }
                    self.state = ExpandState::InNode;
                },
                ExpandState::InNode => {
                    let node = out.slots[self.src_slot].as_node_id();
                    let rels = &ctx.g.nodes[node].rels;
                    if self.next_rel_index >= rels.len() {
                        // No more rels on this node
                        self.state = ExpandState::NextNode;
                        self.next_rel_index = 0;
                        continue
                    }

                    let rel = &rels[self.next_rel_index];
                    self.next_rel_index += 1;

                    if rel.rel_type == self.rel_type {
                        out.slots[self.rel_slot] = Val::Rel{ node, rel_index: self.next_rel_index-1 };
                        out.slots[self.dst_slot] = Val::Node( rel.other_node );
                        return Ok(true);
                    }
                },
            }
        }
    }

    fn clone(&self) -> Box<dyn Operator> {
        Box::new(Expand{
            src: self.src.clone(),
            src_slot: self.src_slot,
            rel_slot: self.rel_slot,
            dst_slot: self.dst_slot,
            rel_type: self.rel_type,
            next_rel_index: 0,
            state: ExpandState::NextNode,
        })
    }
}

// For each src row, perform a full no de scan with the specified filters
#[derive(Debug)]
struct NodeScan {
    pub src: Box<dyn Operator>,

    // Next node id in g to return
    pub next_node: usize,

    // Where should this scan write its output?
    pub slot: usize,

    // If the empty string, return all nodes, otherwise only nodes with the specified label
    pub labels: Option<Token>,
}

impl Operator for NodeScan {
    fn next(&mut self, ctx: &mut Context, out: &mut Row) -> Result<bool, Error> {
        loop {
            if ctx.g.nodes.len() > self.next_node {
                let node = ctx.g.nodes.get(self.next_node).unwrap();
                if let Some(tok) = self.labels {
                    if !node.labels.contains(&tok) {
                        self.next_node += 1;
                        continue;
                    }
                }

                out.slots[self.slot] = Val::Node(self.next_node);
                self.next_node += 1;
                return Ok(true)
            }
            return Ok(false)
        }
    }

    fn clone(&self) -> Box<dyn Operator> {
        Box::new(NodeScan{
            src: self.src.clone(),
            next_node: 0,
            slot: self.slot,
            labels: self.labels,
        })
    }
}

#[derive(Debug, Clone)]
struct Argument;

impl Operator for Argument {
    fn next(&mut self, _ctx: &mut Context, _out: &mut Row) -> Result<bool, Error> {
        unimplemented!()
    }

    fn clone(&self) -> Box<dyn Operator> {
        Box::new(Argument{})
    }
}

#[derive(Debug, Clone)]
struct Projection {
    pub expr: Expr,
    pub alias: String,
}

#[derive(Debug)]
struct Return {
    pub src: Box<dyn Operator>,
    pub projections: Vec<Projection>,
}

impl Operator for Return {
    fn next(&mut self, ctx: &mut Context, out: &mut Row) -> Result<bool, Error> {
        println!("----");
        let mut first = true;
        for cell in &self.projections {
            if first {
                print!("{}", cell.alias);
                first = false
            } else {
                print!(", {}", cell.alias)
            }
        }
        println!();
        println!("----");
        while self.src.next(ctx, out)? {
            first = true;
            for cell in &self.projections {
                let v = cell.expr.eval(ctx, out)?;
                if first {
                    print!("{}", v);
                    first = false
                } else {
                    print!(", {}", v)
                }
            }
            println!();
        }
        Ok(false)
    }

    fn clone(&self) -> Box<dyn Operator> {
        Box::new(Return{
            src: self.src.clone(),
            projections: self.projections.clone(),
        })
    }
}

mod parser {
    use std::collections::{HashMap};
    use crate::pest::Parser;
    use crate::backend::gram::{Node, Graph};
    use crate::{Error, Val};
    use crate::backend::{Tokens, Token};
    use std::fs::File;
    use std::io;
    use std::io::Read;

    #[derive(Parser)]
    #[grammar = "backend/gram.pest"]
    pub struct GramParser;

    /// Indicates how large a buffer to pre-allocate before reading the entire file.
    fn initial_buffer_size(file: &File) -> usize {
        // Allocate one extra byte so the buffer doesn't need to grow before the
        // final `read` call at the end of the file.  Don't worry about `usize`
        // overflow because reading will fail regardless in that case.
        file.metadata().map(|m| m.len() as usize + 1).unwrap_or(0)
    }

    fn read_to_string(file: &mut File) -> io::Result<String> {
        let mut string = String::with_capacity(initial_buffer_size(&file));
        file.read_to_string(&mut string)?;
        Ok(string)
    }

    pub fn load(tokens: &mut Tokens, file: &mut File) -> Result<Graph, Error> {
        let mut g = Graph{ nodes: vec![] };


        let query_str = read_to_string(file).unwrap();
        let maybe_parse = GramParser::parse(Rule::gram, &query_str);

        let gram = maybe_parse
            .expect("unsuccessful parse") // unwrap the parse result
            .next().unwrap(); // get and unwrap the `file` rule; never fails

//    let id_map = HashMap::new();
        let mut node_ids = Tokens{ table: Default::default() };

        for item in gram.into_inner() {
            match item.as_rule() {
                Rule::path => {
                    let mut start_identifier : Option<Token> = None;
                    let mut end_identifier : Option<Token> = None;

                    for part in item.into_inner() {
                        match part.as_rule() {
                            Rule::node => {
                                let identifier = part.into_inner().next().unwrap().as_str();
                                if start_identifier == None {
                                    start_identifier = Some(node_ids.tokenize(identifier));
                                } else {
                                    end_identifier = Some(node_ids.tokenize(identifier));
                                }
                            }
                            Rule::rel => {
                                for rel_part in part.into_inner() {
                                    match rel_part.as_rule() {
                                        Rule::map => {

                                        }
                                        _ => panic!("what? {:?} / {}", rel_part.as_rule(), rel_part.as_str())
                                    }
                                }
                            }
                            _ => panic!("what? {:?} / {}", part.as_rule(), part.as_str())
                        }
                    }

                    g.add_rel(start_identifier.unwrap(), end_identifier.unwrap(), tokens.tokenize("KNOWS"));
                }
                Rule::node => {
                    let mut identifier : Option<String> = None;
                    let mut props : HashMap<Token, Val> = HashMap::new();

                    for part in item.into_inner() {
                        match part.as_rule() {
                            Rule::id => identifier = Some(part.as_str().to_string()),
                            Rule::map => {
                                for pair in part.into_inner() {
                                    let mut key: Option<String> = None;
                                    let mut val = None;
                                    match pair.as_rule() {
                                        Rule::map_pair => {
                                            for pair_part in pair.into_inner() {
                                                match pair_part.as_rule() {
                                                    Rule::id => key = Some(pair_part.as_str().to_string()),
                                                    Rule::expr => val = Some(pair_part.as_str().to_string()),
                                                    _ => panic!("what? {:?} / {}", pair_part.as_rule(), pair_part.as_str())
                                                }
                                            }
                                        }
                                        _ => panic!("what? {:?} / {}", pair.as_rule(), pair.as_str())
                                    }
                                    let key_str = key.unwrap();
                                    props.insert(tokens.tokenize(&key_str), Val::String(val.unwrap()) );
                                }
                            },
                            _ => panic!("what? {:?} / {}", part.as_rule(), part.as_str())
                        }
                    }

                    g.add_node(node_ids.tokenize(&identifier.unwrap()), Node{
                        labels: vec![tokens.tokenize("Person")].iter().cloned().collect(),
                        properties: props,
                        rels: vec![]
                    });
                },
                _ => ()
            }
        }

        return Ok(g)
    }
}


#[derive(Debug)]
pub struct RelHalf {
    rel_type: Token,
    dir: Dir,
    other_node: usize,
    properties: Rc<HashMap<Token, Val>>,
}

#[derive(Debug)]
pub struct Node {
    labels: HashSet<Token>,
    properties: HashMap<Token, Val>,
    rels: Vec<RelHalf>,
}

impl Node {

}

#[derive(Debug)]
pub struct Graph  {
    nodes: Vec<Node>
}

impl Graph {
    fn get_node_prop(&self, node_id: usize, prop: Token) -> Option<Val> {
        if let Some(v) = self.nodes[node_id].properties.get(&prop) {
            Some(v.clone())
        } else {
            None
        }
    }

    fn get_rel_prop(&self, node_id: usize, rel_index: usize, prop: Token) -> Option<Val> {
        if let Some(v) = self.nodes[node_id].rels[rel_index].properties.get(&prop) {
            Some(v.clone())
        } else {
            None
        }
    }

    fn add_node(&mut self, id: usize, n: Node) {
        self.nodes.insert(id,n);
    }

    fn add_rel(&mut self, from: usize, to: usize, rel_type: Token) {
        let props = Rc::new(Default::default());
        self.nodes[from].rels.push(RelHalf{
            rel_type,
            dir: Dir::Out,
            other_node: to,
            properties: Rc::clone(&props)
        });
        self.nodes[to].rels.push(RelHalf{
            rel_type,
            dir: Dir::In,
            other_node: from,
            properties: props,
        })
    }
}<|MERGE_RESOLUTION|>--- conflicted
+++ resolved
@@ -21,11 +21,7 @@
 impl GramBackend {
     pub fn open(file: &mut File) -> Result<GramBackend, Error> {
         let mut tokens = Tokens { table: Default::default() };
-<<<<<<< HEAD
-        let g = parser::load(&mut tokens, path)?;
-=======
-        let mut g = parser::load(&mut tokens, file)?;
->>>>>>> 62314b43
+        let g = parser::load(&mut tokens, file)?;
 
         return Ok(GramBackend {
             tokens: Rc::new(RefCell::new(tokens)), g: Rc::new(g)
